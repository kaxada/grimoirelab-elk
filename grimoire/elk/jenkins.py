--- conflicted
+++ resolved
@@ -105,14 +105,11 @@
 
         return extra_fields
 
-<<<<<<< HEAD
     def get_item_sh_from_id(self, eitem, roles):
         # No SH support
         return {}
 
-=======
     @metadata
->>>>>>> 4e406b7e
     def get_rich_item(self, item):
         eitem = {}
 
